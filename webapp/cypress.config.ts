--- conflicted
+++ resolved
@@ -3,26 +3,15 @@
 export default defineConfig({
   projectId: "4kqx5i",
   e2e: {
-<<<<<<< HEAD
-    // We've imported your old cypress plugins here.
-    // You may want to clean this up later by importing these.
-    setupNodeEvents(on, config) {
-      return require("./cypress/plugins/index.js")(on, config);
-    },
-=======
->>>>>>> d5711bea
     baseUrl: "http://localhost:8080",
     apiUrl: "http://localhost:5001",
     experimentalMemoryManagement: true,
     defaultCommandTimeout: 10000,
   },
-<<<<<<< HEAD
-=======
   component: {
     devServer: {
       framework: "vue-cli",
       bundler: "webpack",
     },
   },
->>>>>>> d5711bea
 });