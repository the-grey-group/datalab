--- conflicted
+++ resolved
@@ -52,11 +52,7 @@
   },
   props: {
     modelValue: {
-<<<<<<< HEAD
       type: [String, Array], // Array only if "multiple" is specified
-=======
-      type: [String, Array],
->>>>>>> 51f0486c
       default: "",
     },
     formattedItemNameMaxLength: {
