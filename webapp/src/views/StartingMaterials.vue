--- conflicted
+++ resolved
@@ -2,7 +2,6 @@
   <div id="nav">
     <router-link to="/about">About</router-link> |
     <router-link to="/samples">Samples</router-link> |
-<<<<<<< HEAD
     <router-link to="/starting-materials">Starting Materials</router-link>
     <div v-if="currentUser != null" class="btn mx-auto normal">
       <b>{{ currentUser }}</b> <i>({{ currentUserID }})</i>
@@ -11,10 +10,7 @@
     <div v-else class="btn btn-default mx-auto">
       <a :href="this.api_url + '/login/github'">Login</a>
     </div>
-=======
-    <router-link to="/starting-materials">Starting Materials</router-link> |
     <router-link to="/item-graph">Item graph</router-link>
->>>>>>> 5e631acb
   </div>
   <div id="tableContainer" class="container">
     <div class="row">
