--- conflicted
+++ resolved
@@ -273,7 +273,6 @@
     .catch((error) => alert("Error getting sample data: " + error));
 }
 
-<<<<<<< HEAD
 export async function getCollectionData(collection_id) {
   return fetch_get(`${API_URL}/collections/${collection_id}`)
     .then((response_json) => {
@@ -289,10 +288,7 @@
     .catch((error) => alert("Error getting collection data: " + error));
 }
 
-export async function updateBlockFromServer(item_id, block_id, block_data) {
-=======
 export async function updateBlockFromServer(item_id, block_id, block_data, saveToDatabase = true) {
->>>>>>> 3b770bc3
   console.log("updateBlockFromServer called with data:");
   console.log(block_data);
   store.commit("setBlockUpdating", block_id);
