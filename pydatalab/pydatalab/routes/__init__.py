--- conflicted
+++ resolved
@@ -14,9 +14,6 @@
     **files_endpoints,
     **remotes_endpoints,
     **healthcheck_endpoints,
-<<<<<<< HEAD
     **auth_endpoints,
-=======
     **graphs_endpoints,
->>>>>>> 5e631acb
 }