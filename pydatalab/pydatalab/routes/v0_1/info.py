"""This submodule defines introspective info endpoints of the API."""

from flask import jsonify
import json
from datetime import datetime
from functools import lru_cache
from typing import Callable, Dict, List, Optional, Union

from flask import jsonify, request
from pydantic import AnyUrl, BaseModel, Field, validator

from pydatalab import __version__
from pydatalab.blocks import BLOCK_TYPES
from pydatalab.models import Person
from pydatalab.mongo import flask_mongo

from ._version import __api_version__


class Attributes(BaseModel):
    class Config:
        extra = "allow"


class Meta(BaseModel):
    timestamp: datetime = Field(default_factory=datetime.now)
    query: str = ""
    api_version: str = __api_version__
    available_api_versions: List[str] = [__api_version__]
    server_version: str = __version__
    datamodel_version: str = __version__


class Links(BaseModel):
    self: AnyUrl

    class Config:
        extra = "allow"


class Data(BaseModel):
    id: str
    type: str
    attributes: Attributes


class JSONAPIResponse(BaseModel):
    data: Union[Data, List[Data]]
    meta: Meta
    links: Optional[Links]


class MetaPerson(BaseModel):
    dislay_name: Optional[str]
    contact_email: str


class Info(Attributes, Meta):
    maintainer: Optional[MetaPerson]
    issue_tracker: Optional[AnyUrl]
    homepage: Optional[AnyUrl]
    source_repository: Optional[AnyUrl]
    identifier_prefix: str

    @validator("maintainer")
    def strip_maintainer_fields(cls, v):
        if isinstance(v, Person):
            return MetaPerson(contact_email=v.contact_email, display_name=v.display_name)
        return v


@lru_cache(maxsize=1)
def _get_deployment_metadata_once() -> Dict:
    from pydatalab.config import CONFIG

    identifier_prefix = CONFIG.IDENTIFIER_PREFIX
    metadata = (
        CONFIG.DEPLOYMENT_METADATA.dict(
            exclude_none=True) if CONFIG.DEPLOYMENT_METADATA else {}
    )
    metadata.update({"identifier_prefix": identifier_prefix})
    return metadata


def get_info():
    metadata = _get_deployment_metadata_once()

    return (
        jsonify(
            json.loads(
                JSONAPIResponse(
                    data=Data(id="/", type="info",
                              attributes=Info(**metadata)),
                    meta=Meta(query=request.query_string),
                    links=Links(self=request.url),
                ).json()
            )
        ),
        200,
    )


def get_stats():
    """Returns a dictionary of counts of each entry type in the deployment"""

    user_count = flask_mongo.db.users.count_documents({})
    sample_count = flask_mongo.db.items.count_documents({"type": "samples"})
    cell_count = flask_mongo.db.items.count_documents({"type": "cells"})

    return (
        jsonify({"counts": {"users": user_count,
                "samples": sample_count, "cells": cell_count}}),
        200,
    )


<<<<<<< HEAD
def get_public_settings():
    public_settings = flask_mongo.db.settings.find({"access_level": "public"})
    return jsonify({"status": "success", "settings": list(public_settings)}), 200
=======
def list_block_types():
    """Returns a list of all blocks implemented in this server."""
    return jsonify(
        json.loads(
            JSONAPIResponse(
                data=[
                    Data(
                        id=block_type,
                        type="block_type",
                        attributes={
                            "name": getattr(block, "name", ""),
                            "description": getattr(block, "description", ""),
                            "version": getattr(block, "version", __version__),
                            "accepted_file_extensions": getattr(
                                block, "accepted_file_extensions", []
                            ),
                        },
                    )
                    for block_type, block in BLOCK_TYPES.items()
                ],
                meta=Meta(query=request.query_string),
            ).json()
        )
    )
>>>>>>> 706a983b


ENDPOINTS: Dict[str, Callable] = {
    "/info": get_info,
    "/info/stats": get_stats,
<<<<<<< HEAD
    "/info/settings": get_public_settings,
=======
    "/info/blocks": list_block_types,
>>>>>>> 706a983b
}<|MERGE_RESOLUTION|>--- conflicted
+++ resolved
@@ -114,11 +114,12 @@
     )
 
 
-<<<<<<< HEAD
+
 def get_public_settings():
     public_settings = flask_mongo.db.settings.find({"access_level": "public"})
     return jsonify({"status": "success", "settings": list(public_settings)}), 200
-=======
+
+ 
 def list_block_types():
     """Returns a list of all blocks implemented in this server."""
     return jsonify(
@@ -143,15 +144,11 @@
             ).json()
         )
     )
->>>>>>> 706a983b
 
 
 ENDPOINTS: Dict[str, Callable] = {
     "/info": get_info,
     "/info/stats": get_stats,
-<<<<<<< HEAD
     "/info/settings": get_public_settings,
-=======
     "/info/blocks": list_block_types,
->>>>>>> 706a983b
 }