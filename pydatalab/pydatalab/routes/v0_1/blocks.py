--- conflicted
+++ resolved
@@ -70,7 +70,6 @@
 add_data_block.methods = ("POST",)  # type: ignore
 
 
-<<<<<<< HEAD
 def add_collection_data_block():
     """Call with AJAX to add a block to the collection."""
 
@@ -116,7 +115,7 @@
         )
 
     # get the new display_order:
-    display_order_result = flask_mongo.db.collections.find_one(
+    display_order_result = flask_mongo.db.items.find_one(
         {"collection_id": collection_id, **get_default_permissions(user_only=True)},
         {"display_order": 1},
     )
@@ -131,26 +130,29 @@
     )
 
 
-add_collection_data_block.methods = ("POST",)  # type: ignore
-=======
 def _save_block_to_db(block: DataBlock) -> bool:
     """Save data for a single block within an item to the database,
     overwriting previous data saved there.
     returns true if successful, false if unsuccessful
     """
-    result = flask_mongo.db.items.update_one(
-        {"item_id": block.data["item_id"], **get_default_permissions(user_only=False)},
-        {"$set": {f"blocks_obj.{block.block_id}": block.to_db()}},
-    )
+    if block.data.get("item_id"):
+        result = flask_mongo.db.items.update_one(
+            {"item_id": block.data["item_id"], **get_default_permissions(user_only=False)},
+            {"$set": {f"blocks_obj.{block.block_id}": block.to_db()}},
+        )
+    elif block.data.get("collection_id"):
+        result = flask_mongo.db.collections.update_one(
+            {"item_id": block.data["collection_id"], **get_default_permissions(user_only=False)},
+            {"$set": {f"blocks_obj.{block.block_id}": block.to_db()}},
+        )
 
     if result.matched_count != 1:
         LOGGER.warning(
-            f"_save_block_to_db failed, likely because item_id ({block.data['item_id']}) and/or block_id ({block.block_id})  wasn't found"
+            f"_save_block_to_db failed, likely because item_id ({block.data.get('item_id')}), collection_id ({block.data.get('collection_id')}) and/or block_id ({block.block_id})  wasn't found"
         )
         return False
     else:
         return True
->>>>>>> 3b770bc3
 
 
 def update_block():
@@ -261,6 +263,7 @@
 
 ENDPOINTS: Dict[str, Callable] = {
     "/add-data-block/": add_data_block,
+    "/add-collection-data-block/": add_collection_data_block,
     "/update-block/": update_block,
     "/delete-block/": delete_block,
     "/delete-collection-block/": delete_collection_block,
