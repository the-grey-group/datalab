--- conflicted
+++ resolved
@@ -16,26 +16,10 @@
 #pd.options.display.max_rows = 10
 #pd.options.display.max_columns = 10
 #pd.options.display.float_format = "{:.1f}".format
-<<<<<<< HEAD
 
 
 filename = "PalmSense_test_datalab_shorter.csv"
-file_encoding = 'utf-16 LE'
-=======
 
-
-filename = "PalmSense_test_datalab_shorter.csv"
-file_encoding = 'utf-16 LE'
-
-def getdata():
-    """Loads all the experimental data to a dataframe per excel sheet"""
-            # set file_encoding to the file encoding (utf8, latin1, etc.)
-    #df = pd.read_csv(file, header = 2, encoding = file_encoding, index_col = False, names=range(25))
-
-    with open(filename, 'r', encoding = file_encoding) as temp_f:
-        # get No of columns in each line
-        col_count = [ len(l.split(",")) for l in temp_f.readlines() ]
->>>>>>> cc22c82f
 
 
 def getdata(filename, file_encoding='utf-16 LE', verbose = False):
@@ -60,7 +44,6 @@
     # Generate column names (names will be 0, 1, 2, ..., maximum columns - 1)
     column_names = [i for i in range(0, max(col_count))]
 
-<<<<<<< HEAD
     # Read CSV file into a DataFrame
     df = pd.read_csv(filename, header=None, names=column_names, encoding=file_encoding)
 
@@ -85,45 +68,6 @@
 
     return split_dfs
 
-
-
-
-
-
-=======
-    ### Read csv
-    df = pd.read_csv(filename, header=None, names=column_names,encoding = file_encoding)
-
-#    print(dfhead)
-  #  print (df.head(n=10))
-
-    df.to_csv("test.csv")
-
-    
-    # Keyword to split on
-    keyword = 'Impedance'
-    
-    # Find the locations of the keyword in any column
-    mask = df.apply(lambda row: row.astype(str).str.contains(keyword), axis=1)
-    mask['Any'] = mask.any(axis=1)
-    groups = mask["Any"].cumsum()
-
-    # Splitting the DataFrame based on the keyword occurrences
-    split_dfs = {group: df[group == groups] for group in groups.unique()}
-    
-    # Display the split DataFrames
-    for key, split_df in split_dfs.items():
-        print(f"DataFrame for '{keyword}' occurrence {key}:")
-        print(split_df)
-        print("\n")
-
-
-
-
-
-    
-    return df
->>>>>>> cc22c82f
 
 def main():
     """ Main program """
