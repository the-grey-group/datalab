<<<<<<< HEAD
import traceback
=======
import os
>>>>>>> 896f7ee8
from typing import Any, Callable, Iterable, Tuple

from flask import Response, jsonify
from pydantic import ValidationError
from werkzeug.exceptions import Forbidden, HTTPException

from pydatalab.config import CONFIG


class UserRegistrationForbidden(Forbidden):
    """Raised when a user tries to register via OAuth without the appropriate
    properties/credentials, e.g., public membership of a GitHub organization
    that is on the allow list.
    """

    description: str = """<html><head></head>
    <body>
    <h1>403 Forbidden</h1>

<h2>Unable to create account</h2>

<p>No user data will be stored as a result of this interaction, but you may wish to clear your cookies for this site.</p>

<p>
The OAuth identity used for registration is not on the allow list.
If you believe this to be an error, please first verify that your membership of the allowed
group (e.g., a GitHub organization) is public, and verify with the deployment manager that
the organization is indeed on the allow list.
</p>

<p>If this was not an error, you may wish to revoke any permissions given to the datalab OAuth application.</p>
</body>
</html>
"""


def handle_http_exception(exc: HTTPException) -> Tuple[Response, int]:
    """Return a specific error message and status code if the exception stores them."""
    response = {
        "title": exc.__class__.__name__,
        "description": exc.description,
    }
    status_code = exc.code if exc.code else 400

    return jsonify(response), status_code


def render_unauthorised_user_template(exc: UserRegistrationForbidden) -> Tuple[Response, int]:
    """Return a rich HTML page on user account creation failure."""
    return Response(response=exc.description), exc.code


def handle_pydantic_validation_error(exc: ValidationError) -> Tuple[Response, int]:
    """Handle pydantic validation errors separately from other exceptions.
    These always come from malformed data, so should not necessarily trigger the
    Flask debugger.
    """
    response = {
        "title": exc.__class__.__name__,
        "message": str(exc.args[:]) if exc.args else "",
    }
    return jsonify(response), 500


def handle_generic_exception(exc: Exception) -> Tuple[Response, int]:
    """Return a specific error message and status code if the exception stores them."""
<<<<<<< HEAD
    if CONFIG.DEBUG:
        raise (exc)

    response = {
        "title": exc.__class__.__name__,
        "description": exc.args[0] if exc.args else "",
        # Return the full traceback under the key 'detail':
        "detail": "".join(traceback.format_exc()).replace("\n", "\\n"),
=======
    if os.environ.get("FLASK_ENV") == "development":
        raise exc

    response = {
        "title": exc.__class__.__name__,
        "message": str(exc.args) if exc.args else "",
>>>>>>> 896f7ee8
    }
    return jsonify(response), 500


ERROR_HANDLERS: Iterable[Tuple[Any, Callable[[Any], Tuple[Response, int]]]] = [
    (UserRegistrationForbidden, render_unauthorised_user_template),
    (HTTPException, handle_http_exception),
    (ValidationError, handle_pydantic_validation_error),
    (Exception, handle_generic_exception),
]<|MERGE_RESOLUTION|>--- conflicted
+++ resolved
@@ -1,8 +1,5 @@
-<<<<<<< HEAD
 import traceback
-=======
 import os
->>>>>>> 896f7ee8
 from typing import Any, Callable, Iterable, Tuple
 
 from flask import Response, jsonify
@@ -69,23 +66,12 @@
 
 def handle_generic_exception(exc: Exception) -> Tuple[Response, int]:
     """Return a specific error message and status code if the exception stores them."""
-<<<<<<< HEAD
-    if CONFIG.DEBUG:
-        raise (exc)
-
-    response = {
-        "title": exc.__class__.__name__,
-        "description": exc.args[0] if exc.args else "",
-        # Return the full traceback under the key 'detail':
-        "detail": "".join(traceback.format_exc()).replace("\n", "\\n"),
-=======
     if os.environ.get("FLASK_ENV") == "development":
         raise exc
 
     response = {
         "title": exc.__class__.__name__,
         "message": str(exc.args) if exc.args else "",
->>>>>>> 896f7ee8
     }
     return jsonify(response), 500
 
