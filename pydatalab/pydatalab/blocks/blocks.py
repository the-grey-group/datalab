--- conflicted
+++ resolved
@@ -1,11 +1,7 @@
 import os
 import random
-<<<<<<< HEAD
+import zipfile
 from typing import Any, Callable, Dict, List, Optional, Sequence, Tuple
-=======
-import zipfile
-from typing import Any, Callable, Dict, Optional, Sequence
->>>>>>> 8d549cdf
 
 import bokeh
 import numpy as np
